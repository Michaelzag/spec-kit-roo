--- conflicted
+++ resolved
@@ -58,11 +58,7 @@
 
 ### 2. Create the spec
 
-<<<<<<< HEAD
 Use Roo Code's **Spec Writer** mode or the `/specify` command to describe what you want to build. Focus on the **what** and **why**, not the tech stack.
-=======
-Use the **`/specify`** command to describe what you want to build. Focus on the **what** and **why**, not the tech stack.
->>>>>>> b18ef208
 
 ```bash
 /specify Build an application that can help me organize my photos in separate photo albums. Albums are grouped by date and can be re-organized by dragging and dropping on the main page. Albums are never in other nested albums. Within each album, photos are previewed in a tile-like interface.
@@ -70,11 +66,7 @@
 
 ### 3. Create a technical implementation plan
 
-<<<<<<< HEAD
 Use Roo Code's **Plan Architect** mode or the `/plan` command to provide your tech stack and architecture choices.
-=======
-Use the **`/plan`** command to provide your tech stack and architecture choices.
->>>>>>> b18ef208
 
 ```bash
 /plan The application uses Vite with minimal number of libraries. Use vanilla HTML, CSS, and JavaScript as much as possible. Images are not uploaded anywhere and metadata is stored in a local SQLite database.
@@ -82,11 +74,7 @@
 
 ### 4. Break down and implement
 
-<<<<<<< HEAD
 Use Roo Code's **Task Orchestrator** mode or `/tasks` to create an actionable task list, then implement features systematically.
-=======
-Use **`/tasks`** to create an actionable task list, then ask your agent to implement the feature.
->>>>>>> b18ef208
 
 For detailed step-by-step instructions, see our [comprehensive guide](./spec-driven.md).
 
@@ -193,26 +181,25 @@
 - **When to use**: Throughout development lifecycle for constitutional validation
 - **Capabilities**: Continuous compliance monitoring and proactive guidance
 
-<<<<<<< HEAD
 ### Features
 - **Intelligent Context Sharing**: Seamless information flow between modes
 - **Constitutional Awareness**: Built-in compliance with project principles
 - **Mode Orchestration**: Automatic coordination between development phases
 - **Progressive Refinement**: Iterative enhancement based on user feedback
-=======
+- **User-Centric Delivery**: Build applications for different user cohorts and preferences
+- **Flexible Development Approaches**: Support workflows from vibe-coding to AI-native development
+
+### Creative & iterative processes
+
 - Validate the concept of parallel implementation exploration
 - Provide robust iterative feature development workflows
 - Extend processes to handle upgrades and modernization tasks
->>>>>>> b18ef208
 
 ## 🔧 Prerequisites
 
 - **Linux/macOS** (or WSL2 on Windows)
-<<<<<<< HEAD
-- [Roo Code extension](https://github.com/roocode/roocode) for VS Code
-=======
-- AI coding agent: [Claude Code](https://www.anthropic.com/claude-code), [GitHub Copilot](https://code.visualstudio.com/), [Gemini CLI](https://github.com/google-gemini/gemini-cli), or [Cursor](https://cursor.sh/)
->>>>>>> b18ef208
+- [Roo Code extension](https://github.com/roocode/roocode) for VS Code (primary agent)
+- Optional AI coding agents: [Claude Code](https://www.anthropic.com/claude-code), [GitHub Copilot](https://code.visualstudio.com/), [Gemini CLI](https://github.com/google-gemini/gemini-cli), or [Cursor](https://cursor.sh/)
 - [uv](https://docs.astral.sh/uv/) for package management
 - [Python 3.11+](https://www.python.org/downloads/)
 - [Git](https://git-scm.com/downloads)
@@ -226,12 +213,8 @@
 ## 📖 Learn more
 
 - **[Complete Spec-Driven Development Methodology](./spec-driven.md)** - Deep dive into the full process
-<<<<<<< HEAD
-- **[Detailed Walkthrough](#detailed-process)** - Step-by-step implementation guide
+- **[Detailed Walkthrough](#-detailed-process)** - Step-by-step implementation guide
 - **[Roo Code Modes Reference](./templates/roo/modes.yml)** - Complete mode definitions and capabilities
-=======
-- **[Detailed Walkthrough](#-detailed-process)** - Step-by-step implementation guide
->>>>>>> b18ef208
 
 ---
 
@@ -321,20 +304,15 @@
 ├── specs
 │	 └── 001-create-taskify
 │	     └── spec.md
-<<<<<<< HEAD
 ├── templates
-│	 ├── roo/
-│	 └── tasks-template.md
+│	 ├── plan-template.md
+│	 ├── spec-template.md
+│	 ├── tasks-template.md
+│	 └── roo/
 ├── .roo
 │	 ├── commands/
 │	 └── rules-*/
 └── AGENTS.md
-=======
-└── templates
-    ├── plan-template.md
-    ├── spec-template.md
-    └── tasks-template.md
->>>>>>> b18ef208
 ```
 
 ### **STEP 2:** Functional specification clarification
