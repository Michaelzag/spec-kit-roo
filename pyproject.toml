[project]
name = "specify-cli"
version = "0.0.4"
description = "Setup tool for Specify spec-driven development projects"
requires-python = ">=3.11"
dependencies = [
    "typer",
    "rich",
    "httpx[socks]",
    "platformdirs",
    "readchar",
<<<<<<< HEAD
    "pyyaml",
=======
    "truststore>=0.10.4",
>>>>>>> b18ef208
]

[project.scripts]
specify = "specify_cli:main"

[build-system]
requires = ["hatchling"]
build-backend = "hatchling.build"

[tool.hatch.build.targets.wheel]
packages = ["src/specify_cli"]<|MERGE_RESOLUTION|>--- conflicted
+++ resolved
@@ -9,11 +9,8 @@
     "httpx[socks]",
     "platformdirs",
     "readchar",
-<<<<<<< HEAD
     "pyyaml",
-=======
     "truststore>=0.10.4",
->>>>>>> b18ef208
 ]
 
 [project.scripts]
